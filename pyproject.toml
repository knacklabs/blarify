[tool.poetry]
name = "blarify"
version = "1.0.6"
description = "A simple graph builder based on LSP calls"
authors = ["Juan Vargas <juan@blar.io>", "Benjamín Errazuriz <benjamin@blar.io>"]
readme = "README.md"
homepage = "https://blar.io"
repository = "https://github.com/blarApp/blarify"
license = "MIT"
packages = [{include = "blarify"}]

[tool.poetry.dependencies]
python = ">=3.10,<=3.14"
asyncio = "^3.4.3"
websockets = "^13.1"
neo4j = "^5.25.0"
python-dotenv = "^1.0.1"
tree-sitter = "^0.23.2"
tree-sitter-python = "^0.23.2"
tree-sitter-ruby = "^0.23.0"
tree-sitter-javascript = "^0.23.0"
tree-sitter-typescript = "^0.23.2"
tree-sitter-c-sharp = "^0.23.1"
tree-sitter-go = "^0.23.4"
falkordb = "^1.0.10"
<<<<<<< HEAD
tree-sitter-language-pack = "^0.4.0"
=======
requests = "^2.32.3"
typing-extensions = "^4.12.2"
jedi-language-server = "^0.43.1"
>>>>>>> d509c6a1



[tool.vendoring]
destination = "blarify/vendor"
namespace = "blarify.vendor"
requirements = "requirements-vendor.txt"
include = ["*.json"]

[build-system]
requires = ["poetry-core"]
build-backend = "poetry.core.masonry.api"

[tool.ruff]
line-length = 120

[tool.codespell]
check-filenames = true
check-hidden = true
skip = "*.csv,*.html,*.json,*.jsonl,*.pdf,*.txt,*.ipynb"

[tool.isort]
profile = "black"<|MERGE_RESOLUTION|>--- conflicted
+++ resolved
@@ -23,13 +23,10 @@
 tree-sitter-c-sharp = "^0.23.1"
 tree-sitter-go = "^0.23.4"
 falkordb = "^1.0.10"
-<<<<<<< HEAD
 tree-sitter-language-pack = "^0.4.0"
-=======
 requests = "^2.32.3"
 typing-extensions = "^4.12.2"
 jedi-language-server = "^0.43.1"
->>>>>>> d509c6a1
 
 
 
