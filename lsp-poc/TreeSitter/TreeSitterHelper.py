--- conflicted
+++ resolved
@@ -9,12 +9,8 @@
 
 if TYPE_CHECKING:
     from tree_sitter import Node as TreeSitterNode
-<<<<<<< HEAD
-    from Graph.Node import FolderNode
-=======
-    from Graph.Node import DefinitionNode, Node
+    from Graph.Node import DefinitionNode, Node, FolderNode
     from Graph.Relationship import RelationshipType
->>>>>>> 57d32f17
 
 
 class TreeSitterHelper:
@@ -66,11 +62,7 @@
 
         return functions
 
-<<<<<<< HEAD
-    def create_nodes_and_relationships_in_file(self, file: File, parent_folder: "FolderNode" = None) -> List[Node]:
-=======
-    def create_nodes_and_relationships_in_file(self, file: File) -> List["Node"]:
->>>>>>> 57d32f17
+    def create_nodes_and_relationships_in_file(self, file: File, parent_folder: "FolderNode" = None) -> List["Node"]:
         self.current_path = file.uri_path
         self.created_nodes = []
         self.base_node_source_code = self._get_content_from_file(file)
@@ -99,13 +91,9 @@
         as_bytes = bytes(code, "utf-8")
         return self.parser.parse(as_bytes)
 
-<<<<<<< HEAD
     def _create_file_node_from_module_node(
         self, module_node: "TreeSitterNode", file: File, parent_folder: "FolderNode" = None
     ) -> Node:
-=======
-    def _create_file_node_from_module_node(self, module_node: "TreeSitterNode", file: File) -> "Node":
->>>>>>> 57d32f17
         print(f"Creating file node for {file.uri_path}")
         return NodeFactory.create_file_node(
             path=file.uri_path,
@@ -114,12 +102,9 @@
             node_range=self._get_range_from_node(module_node),
             definition_range=self._get_range_from_node(module_node),
             code_text=self.base_node_source_code,
-<<<<<<< HEAD
             body_text=self.base_node_source_code,
             parent=parent_folder,
-=======
             tree_sitter_node=module_node,
->>>>>>> 57d32f17
         )
 
     def _get_content_from_file(self, file: File) -> str:
@@ -182,11 +167,8 @@
             code_text=code_snippet,
             body_text=body_snippet,
             level=parent_node.level + 1,
-<<<<<<< HEAD
             parent=parent_node,
-=======
             tree_sitter_node=tree_sitter_node,
->>>>>>> 57d32f17
         )
 
         parent_node.relate_node_as_define_relationship(node)
@@ -228,11 +210,7 @@
     def get_parent_node(self, context_stack: List["Node"]) -> "DefinitionNode":
         return context_stack[-1]
 
-<<<<<<< HEAD
     def _create_file_node_from_raw_file(self, file: File, parent_folder: "FolderNode" = None) -> Node:
-=======
-    def _create_file_node_from_raw_file(self, file: File) -> "Node":
->>>>>>> 57d32f17
         return NodeFactory.create_file_node(
             path=file.uri_path,
             name=file.name,
@@ -240,38 +218,13 @@
             node_range=CodeRange(0, 0, 0, 0),
             definition_range=CodeRange(0, 0, 0, 0),
             code_text=self.base_node_source_code,
-<<<<<<< HEAD
             body_text=self.base_node_source_code,
             parent=parent_folder,
+            tree_sitter_node=None,
         )
 
     def _get_block_node(self, node: "TreeSitterNode") -> "TreeSitterNode":
         for child in node.children:
             if child.type == "block":
                 return child
-        return None
-
-
-if __name__ == "__main__":
-    ts = TreeSitterHelper(language_definitions=PythonDefinitions())
-    tree = ts._parse(
-        """
-        def top_function_2():
-            pass
-
-        class MyClass:
-            def method(self):
-                def inner_function():
-                    pass
-            def another_method(self):
-                pass
-
-        def top_function():
-            pass
-        """
-    )
-    ts._traverse(tree.root_node)  # Start traversal from the root node
-=======
-            tree_sitter_node=None,
-        )
->>>>>>> 57d32f17
+        return None