from project_graph_creator import ProjectGraphCreator
from project_file_explorer import ProjectFilesIterator
from db_managers.neo4j_manager import Neo4jManager
from code_references import LspQueryHelper, LspCaller
<<<<<<< HEAD
from code_hierarchy import TreeSitterHelper
from code_hierarchy.languages import (
    PythonDefinitions,
    JavascripLanguageDefinitions,
    TypescriptDefinitions,
    RubyDefinitions,
)
=======
>>>>>>> 7d1097be

import dotenv
import os


<<<<<<< HEAD
def main(root_path: str = None, blarignore_path: str = None, project_language: str = None):
    if project_language == "python":
        language_definitions = PythonDefinitions
    elif project_language == "javascript":
        language_definitions = JavascripLanguageDefinitions
    elif project_language == "typescript":
        language_definitions = TypescriptDefinitions
    elif project_language == "ruby":
        language_definitions = RubyDefinitions
    else:
        raise Exception(f"Unsupported language: {project_language}")

=======
def main(root_path: str = None, blarignore_path: str = None):
>>>>>>> 7d1097be
    lsp_caller = LspCaller(root_uri=root_path, log=True)
    lsp_query_helper = LspQueryHelper(lsp_caller)

    lsp_query_helper.start()

    project_files_iterator = ProjectFilesIterator(
        root_path=root_path,
        blarignore_path=blarignore_path,
    )

    repoId = "test"
    entity_id = "test"
    graph_manager = Neo4jManager(repoId, entity_id)

    graph_creator = ProjectGraphCreator("Test", lsp_query_helper, project_files_iterator)

    graph = graph_creator.build()

    relationships = graph.get_relationships_as_objects()
    nodes = graph.get_nodes_as_objects()

    print(f"Saving graph with {len(nodes)} nodes and {len(relationships)} relationships")

    # batch nodes and relationships
    graph_manager.save_graph(nodes, [])

    for relationship in relationships:
        graph_manager.save_graph([], [relationship])

    graph_manager.save_graph(nodes, relationships)

    lsp_query_helper.shutdown_exit_close()


if __name__ == "__main__":
    dotenv.load_dotenv()
    root_path = os.getenv("ROOT_PATH")
    blarignore_path = os.getenv("BLARIGNORE_PATH")
    project_language = os.getenv("PROJECT_LANGUAGE")
    main(root_path=root_path, blarignore_path=blarignore_path, project_language=project_language)<|MERGE_RESOLUTION|>--- conflicted
+++ resolved
@@ -2,37 +2,12 @@
 from project_file_explorer import ProjectFilesIterator
 from db_managers.neo4j_manager import Neo4jManager
 from code_references import LspQueryHelper, LspCaller
-<<<<<<< HEAD
-from code_hierarchy import TreeSitterHelper
-from code_hierarchy.languages import (
-    PythonDefinitions,
-    JavascripLanguageDefinitions,
-    TypescriptDefinitions,
-    RubyDefinitions,
-)
-=======
->>>>>>> 7d1097be
 
 import dotenv
 import os
 
 
-<<<<<<< HEAD
-def main(root_path: str = None, blarignore_path: str = None, project_language: str = None):
-    if project_language == "python":
-        language_definitions = PythonDefinitions
-    elif project_language == "javascript":
-        language_definitions = JavascripLanguageDefinitions
-    elif project_language == "typescript":
-        language_definitions = TypescriptDefinitions
-    elif project_language == "ruby":
-        language_definitions = RubyDefinitions
-    else:
-        raise Exception(f"Unsupported language: {project_language}")
-
-=======
 def main(root_path: str = None, blarignore_path: str = None):
->>>>>>> 7d1097be
     lsp_caller = LspCaller(root_uri=root_path, log=True)
     lsp_query_helper = LspQueryHelper(lsp_caller)
 
@@ -71,5 +46,4 @@
     dotenv.load_dotenv()
     root_path = os.getenv("ROOT_PATH")
     blarignore_path = os.getenv("BLARIGNORE_PATH")
-    project_language = os.getenv("PROJECT_LANGUAGE")
-    main(root_path=root_path, blarignore_path=blarignore_path, project_language=project_language)+    main(root_path=root_path, blarignore_path=blarignore_path)