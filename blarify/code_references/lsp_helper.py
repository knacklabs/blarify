--- conflicted
+++ resolved
@@ -3,12 +3,8 @@
 from blarify.vendor.multilspy import SyncLanguageServer
 from blarify.utils.path_calculator import PathCalculator
 from .types.Reference import Reference
-<<<<<<< HEAD
 # from blarify.graph.node import DefinitionNode
 
-=======
-from blarify.graph.node import DefinitionNode
->>>>>>> 67d76e05
 from blarify.vendor.multilspy.multilspy_config import MultilspyConfig
 from blarify.vendor.multilspy.multilspy_logger import MultilspyLogger
 from blarify.vendor.multilspy.lsp_protocol_handler.server import Error
@@ -138,16 +134,11 @@
             except (TimeoutError, ConnectionResetError, BrokenPipeError, ConnectionAbortedError) as e:
                 # Only restart for connection/communication issues
                 timeout = timeout * 2
-<<<<<<< HEAD
-                logger.error(
+                logger.warning(
                     f"LSP communication error - root_uri: {self.root_uri}, node.path: {node.path}, "
                     f"definition_range: {node.definition_range}, attempt: {attempt}, "
                     f"exception: {type(e).__name__}: {e}",
                     exc_info=True
-=======
-                logger.warning(
-                    f"Error requesting references for {self.root_uri}, {node.definition_range}, attempting to restart LSP server with timeout {timeout}"
->>>>>>> 67d76e05
                 )
                 self._restart_lsp_for_extension(extension=node.extension)
                 lsp = self._get_or_create_lsp_server(extension=node.extension, timeout=timeout)
@@ -285,16 +276,11 @@
             except (TimeoutError, ConnectionResetError, BrokenPipeError, ConnectionAbortedError) as e:
                 # Only restart for connection/communication issues
                 timeout = timeout * 2
-<<<<<<< HEAD
-                logger.error(
+                logger.warning(
                     f"LSP communication error - root_uri: {self.root_uri}, reference.uri: {reference.uri}, "
                     f"reference_range: {reference.range}, attempt: {attempt}, "
                     f"exception: {type(e).__name__}: {e}",
                     exc_info=True
-=======
-                logger.warning(
-                    f"Error requesting definitions for {self.root_uri}, {reference.start_dict}, attempting to restart LSP server with timeout {timeout}"
->>>>>>> 67d76e05
                 )
                 self._restart_lsp_for_extension(extension)
                 lsp = self._get_or_create_lsp_server(extension=extension, timeout=timeout)
