--- conflicted
+++ resolved
@@ -8,29 +8,19 @@
 
 def build(root_path: str = None):
     graph_builder = GraphBuilder(
-<<<<<<< HEAD
-        root_path=root_path, extensions_to_skip=[".json"], names_to_skip=["__pycache__", ".venv", ".git", "node_modules", "venv", "dist"]
-=======
         root_path=root_path,
         extensions_to_skip=[".json"],
         names_to_skip=["__pycache__", ".venv", ".git", ".env", "node_modules"],
->>>>>>> 906dda5e
     )
     graph = graph_builder.build()
 
     relationships = graph.get_relationships_as_objects()
     nodes = graph.get_nodes_as_objects()
 
-<<<<<<< HEAD
-    # save_to_falkordb(relationships, nodes)
     save_to_neo4j(relationships, nodes)
 
-=======
-    save_to_neo4j(relationships, nodes)
->>>>>>> 906dda5e
-
 def save_to_neo4j(relationships, nodes):
-    graph_manager = Neo4jManager(repo_id="repo-kotlin", entity_id="organization-kotlin", uri="neo4j://localhost:7687", user="neo4j", password="1234567890")
+    graph_manager = Neo4jManager(repo_id="repo", entity_id="organization")
 
     print(f"Saving graph with {len(nodes)} nodes and {len(relationships)} relationships")
     graph_manager.save_graph(nodes, relationships)
@@ -51,9 +41,6 @@
     logging.basicConfig(level=logging.INFO)
 
     dotenv.load_dotenv()
-    # root_path = os.getenv("ROOT_PATH")
-
-    # root_path="/Users/hitesh/workspace/code-for-import/code-py"
-
-    root_path = "/Users/hitesh/kotlin-kg/sub"
+    root_path = os.getenv("ROOT_PATH")
+    root_path = "/Users/hitesh/workspace/java-code"
     build(root_path=root_path)